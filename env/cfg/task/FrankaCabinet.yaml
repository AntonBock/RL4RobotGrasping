# used to create the object
name: FrankaCabinet

physics_engine: ${..physics_engine}


# if given, will override the device setting in gym. 
env:
  numEnvs: ${resolve_default:2048,${...num_envs}}
  envSpacing: 1.5
  episodeLength: 200
  enableDebugVis: False

  clipObservations: 5.0
  clipActions: 1.0

  startPositionNoise: 0.0
  startRotationNoise: 0.0

<<<<<<< HEAD
  randStartPos: 0.25
  randTerrain: True
  randomPropPosition: True
  propSelect: ${resolve_default:"randRock",${...prop_sel}} #box, randRock
=======
  randStartPos: 0.00 #standard: 0.25
  randDynamics: False
  randTerrain: False
  randomPropPosition: False
  propSelect: ${resolve_default:"box",${...prop_sel}} #box, randRock
>>>>>>> dbd387a7
  numProps: 1
  aggregateMode: 3

  actionScale: 7.5
  dofVelocityScale: 0.1
  distRewardScale: 0.5 # 2.0
  rotRewardScale: 0.5
  aroundHandleRewardScale: 0.25
  heightRewardScale: 50 #7.5
  fingerDistRewardScale: 4.0
  actionPenaltyScale: 0.01

  asset:
    assetRoot: "../../assets"
    assetFileNameFranka: "urdf/franka_description/robots/franka_panda.urdf"

  # set to True if you use camera sensors in the environment
  enableCameraSensors: False
  # Set to true if you want saved images
  saveImages: False

sim:
  dt: 0.0166 # 1/60
  substeps: 1
  up_axis: "z"
  use_gpu_pipeline: ${eq:${...pipeline},"gpu"}
  gravity: [0.0, 0.0, -9.81]
  physx:
    num_threads: ${....num_threads}
    solver_type: ${....solver_type}
    use_gpu: ${contains:"cuda",${....sim_device}} # set to False to run on CPU
    num_position_iterations: 12
    num_velocity_iterations: 1
    contact_offset: 0.005
    rest_offset: 0.0
    bounce_threshold_velocity: 0.2
    max_depenetration_velocity: 1000.0
    default_buffer_size_multiplier: 5.0
    max_gpu_contact_pairs: 1048576 # 1024*1024
    num_subscenes: ${....num_subscenes}
    contact_collection: 2 # 0: CC_NEVER (don't collect contact info), 1: CC_LAST_SUBSTEP (collect only contacts on last substep), 2: CC_ALL_SUBSTEPS (default - all contacts)

task:
  randomize: False<|MERGE_RESOLUTION|>--- conflicted
+++ resolved
@@ -17,18 +17,11 @@
   startPositionNoise: 0.0
   startRotationNoise: 0.0
 
-<<<<<<< HEAD
-  randStartPos: 0.25
-  randTerrain: True
-  randomPropPosition: True
-  propSelect: ${resolve_default:"randRock",${...prop_sel}} #box, randRock
-=======
   randStartPos: 0.00 #standard: 0.25
   randDynamics: False
   randTerrain: False
   randomPropPosition: False
   propSelect: ${resolve_default:"box",${...prop_sel}} #box, randRock
->>>>>>> dbd387a7
   numProps: 1
   aggregateMode: 3
 
