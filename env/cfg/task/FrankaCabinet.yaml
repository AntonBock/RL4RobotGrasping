--- conflicted
+++ resolved
@@ -19,15 +19,9 @@
 
   randStartPos: 0.00 #standard: 0.25
   randDynamics: False
-<<<<<<< HEAD
-  randTerrain: True
-  randomPropPosition: False
-  propSelect: ${resolve_default:"box",${...prop_sel}}
-=======
   randTerrain: False
   randomPropPosition: False
   propSelect: ${resolve_default:"box",${...prop_sel}} #box, randRock
->>>>>>> 83d074f0
   numProps: 1
   aggregateMode: 3
 
