--- conflicted
+++ resolved
@@ -540,7 +540,6 @@
         _force_vec_left = force_vec.select(1, 8)
         _force_vec_right = force_vec.select(1, 9)
 
-<<<<<<< HEAD
         left_n = torch.nn.functional.normalize(_force_vec_left, dim=-1, p=2)
         right_n = torch.nn.functional.normalize(_force_vec_right, dim=-1, p=2)
 
@@ -552,13 +551,6 @@
 
         collision_tens = torch.where(torch.norm(_force_vec_franka, p=2, dim=-1) > 100, 0, 1)
         collision_tens = torch.all(collision_tens, 1)
-=======
-        force_tens = torch.where(torch.norm(abs(_force_vec_left)-abs(_force_vec_right), p=2, dim=-1) < 2, 1.0, 0.0)
-        force_tens = torch.where(torch.norm(_force_vec_left, p=2, dim=-1) > 5, 
-                        torch.where(torch.norm(_force_vec_right, p=2, dim=-1) > 5, force_tens.double(), 0.0), 0.0)
-        force_tens = torch.where(torch.norm(_force_vec_left, p=2, dim=-1) < 150, 
-                        torch.where(torch.norm(_force_vec_right, p=2, dim=-1) < 150, force_tens.double(), -0.1), -0.1)
->>>>>>> dbd387a7
 
         self.rew_buf[:], self.reset_buf[:] = compute_franka_reward(
             self.reset_buf, self.progress_buf, self.actions,
@@ -716,12 +708,10 @@
 
 
     def pre_physics_step(self, actions):
-<<<<<<< HEAD
         num_not_grip_dofs = self.num_franka_dofs-2
-=======
-        print("Pre_physx")
+        
+        # print("Pre_physx")
         # print("Prop_grasp_pos: ", self.prop_grasp_pos)
->>>>>>> dbd387a7
         self.actions = actions.clone().to(self.device)
         targets = self.franka_dof_targets[:, :self.num_franka_dofs] + self.franka_dof_speed_scales * self.dt * self.actions * self.action_scale
         self.franka_dof_targets[:, :self.num_franka_dofs] = tensor_clamp(
@@ -867,7 +857,6 @@
     #Continuous reward
     dist_reward = 1.0 / (1.0 + d ** 2)
     dist_reward *= dist_reward
-<<<<<<< HEAD
     dist_reward = torch.where(d <= 0.06, dist_reward*2.0, dist_reward)
 
     # close_reward = torch.where(d <= 0.3, 1.0, 0.0)
@@ -883,18 +872,6 @@
     rewards = dist_reward + height_reward + grip_reward
 
     #reset_buf = torch.where(prob_height>0.15, torch.ones_like(reset_buf), reset_buf)
-=======
-    dist_reward = torch.where(d <= 0.06, dist_reward*5.0, dist_reward)
-
-    height_reward = torch.where(prob_height>0.10, 1000, prob_height*10)
-    height_reward = torch.where(prob_height>0.20, 0, 0)
-        
-    grip_reward = grip_forces * 10
-
-    rewards = dist_reward + grip_reward + height_reward - time_penalty - finger_penalty # reward
-
-    # reset_buf = torch.where(prob_height>0.15, torch.ones_like(reset_buf), reset_buf)
->>>>>>> dbd387a7
     reset_buf = torch.where(progress_buf >= max_episode_length - 1, torch.ones_like(reset_buf), reset_buf)
 
     #reset if prop somehow falls down
